--- conflicted
+++ resolved
@@ -45,16 +45,12 @@
 
     Otherwise, it returns it as a pandas series (indexed by the variable, that is gene, names).
     """
-<<<<<<< HEAD
     if name_property is None:
         var_names = adata.var_names
     else:
         var_names = ut.get_v_numpy(adata, name_property)
 
-    if names is None:
-=======
     if names is None or len(names) == 0:
->>>>>>> a58a1bbc
         names_mask = np.zeros(adata.n_vars, dtype="bool")
     else:
         lower_names_set = {name.lower() for name in names}
